--- conflicted
+++ resolved
@@ -47,9 +47,11 @@
 
   private[play] def newClient(): AsyncHttpClient = {
     val playConfig = play.api.Play.maybeApplication.map(_.configuration)
+    val wsTimeout = playConfig.flatMap(_.getMilliseconds("ws.timeout"))
     val asyncHttpConfig = new AsyncHttpClientConfig.Builder()
-      .setConnectionTimeoutInMs(playConfig.flatMap(_.getMilliseconds("ws.timeout")).getOrElse(120000L).toInt)
-      .setRequestTimeoutInMs(playConfig.flatMap(_.getMilliseconds("ws.timeout")).getOrElse(120000L).toInt)
+      .setConnectionTimeoutInMs(playConfig.flatMap(_.getMilliseconds("ws.timeout.connection")).orElse(wsTimeout).getOrElse(120000L).toInt)
+      .setIdleConnectionTimeoutInMs(playConfig.flatMap(_.getMilliseconds("ws.timeout.idle")).orElse(wsTimeout).getOrElse(120000L).toInt)
+      .setRequestTimeoutInMs(playConfig.flatMap(_.getMilliseconds("ws.timeout.request")).getOrElse(120000L).toInt)
       .setFollowRedirects(playConfig.flatMap(_.getBoolean("ws.followRedirects")).getOrElse(true))
       .setUseProxyProperties(playConfig.flatMap(_.getBoolean("ws.useProxyProperties")).getOrElse(true))
 
@@ -73,7 +75,6 @@
   /**
    * retrieves or creates underlying HTTP client.
    */
-<<<<<<< HEAD
   def client: AsyncHttpClient = {
     clientHolder.get.getOrElse({
       // A critical section of code. Only one caller has the opportuntity of creating a new client.
@@ -87,24 +88,6 @@
           case Some(client) => client
         }
 
-=======
-  def client =
-    clientHolder.getOrElse {
-      val playConfig = play.api.Play.maybeApplication.map(_.configuration)
-      val wsTimeout = playConfig.flatMap(_.getMilliseconds("ws.timeout"))
-      val asyncHttpConfig = new AsyncHttpClientConfig.Builder()
-        .setConnectionTimeoutInMs(playConfig.flatMap(_.getMilliseconds("ws.timeout.connection")).orElse(wsTimeout).getOrElse(120000L).toInt)
-        .setIdleConnectionTimeoutInMs(playConfig.flatMap(_.getMilliseconds("ws.timeout.idle")).orElse(wsTimeout).getOrElse(120000L).toInt)
-        .setRequestTimeoutInMs(playConfig.flatMap(_.getMilliseconds("ws.timeout.request")).getOrElse(-1L).toInt)
-        .setFollowRedirects(playConfig.flatMap(_.getBoolean("ws.followRedirects")).getOrElse(true))
-        .setUseProxyProperties(playConfig.flatMap(_.getBoolean("ws.useProxyProperties")).getOrElse(true))
-
-      playConfig.flatMap(_.getString("ws.useragent")).map { useragent =>
-        asyncHttpConfig.setUserAgent(useragent)
-      }
-      if (playConfig.flatMap(_.getBoolean("ws.acceptAnyCertificate")).getOrElse(false) == false) {
-        asyncHttpConfig.setSSLContext(SSLContext.getDefault)
->>>>>>> 40a308ee
       }
     })
   }
@@ -379,7 +362,6 @@
     def withFollowRedirects(follow: Boolean): WSRequestHolder =
       this.copy(followRedirects = Some(follow))
 
-    
     @scala.deprecated("use withRequestTimeout instead", "2.1.0")
     def withTimeout(timeout: Int): WSRequestHolder =
       this.withRequestTimeout(timeout)
@@ -468,13 +450,8 @@
       val request = new WSRequest(method, auth, calc).setUrl(url)
         .setHeaders(headers)
         .setQueryString(queryString)
-<<<<<<< HEAD
       followRedirects.map(request.setFollowRedirects)
-      timeout.map { t: Int =>
-=======
-      followRedirects.map(request.setFollowRedirects(_))
       requestTimeout.map { t: Int =>
->>>>>>> 40a308ee
         val config = new PerRequestConfig()
         config.setRequestTimeoutInMs(t)
         request.setPerRequestConfig(config)
@@ -494,13 +471,8 @@
         .setHeaders(headers)
         .setQueryString(queryString)
         .setBody(bodyGenerator)
-<<<<<<< HEAD
       followRedirects.map(request.setFollowRedirects)
-      timeout.map { t: Int =>
-=======
-      followRedirects.map(request.setFollowRedirects(_))
       requestTimeout.map { t: Int =>
->>>>>>> 40a308ee
         val config = new PerRequestConfig()
         config.setRequestTimeoutInMs(t)
         request.setPerRequestConfig(config)
@@ -517,13 +489,8 @@
         .setHeaders(Map("Content-Type" -> Seq(ct.mimeType.getOrElse("text/plain"))) ++ headers)
         .setQueryString(queryString)
         .setBody(wrt.transform(body))
-<<<<<<< HEAD
       followRedirects.map(request.setFollowRedirects)
-      timeout.map { t: Int =>
-=======
-      followRedirects.map(request.setFollowRedirects(_))
       requestTimeout.map { t: Int =>
->>>>>>> 40a308ee
         val config = new PerRequestConfig()
         config.setRequestTimeoutInMs(t)
         request.setPerRequestConfig(config)
