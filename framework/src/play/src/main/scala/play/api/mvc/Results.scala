--- conflicted
+++ resolved
@@ -674,24 +674,14 @@
      * @param inline Use Content-Disposition inline or attachment.
      * @param fileName function to retrieve the file name (only used for Content-Disposition attachment)
      */
-<<<<<<< HEAD
     def sendFile(content: java.io.File, inline: Boolean = false, fileName: java.io.File => String = _.getName, onClose: () => Unit = () => ())(ec: ExecutionContext): SimpleResult = {
-=======
-    def sendFile(content: java.io.File, inline: Boolean = false, fileName: java.io.File => String = _.getName, onClose: () => Unit = () => ())(ec: ExecutionContext): SimpleResult[Array[Byte]] = {
       val name = fileName(content)
->>>>>>> 34346978
       SimpleResult(
         ResponseHeader(OK, Map(
           CONTENT_LENGTH -> content.length.toString,
-<<<<<<< HEAD
-          CONTENT_TYPE -> play.api.libs.MimeTypes.forFileName(content.getName).getOrElse(play.api.http.ContentTypes.BINARY)
-        ) ++ (if (inline) Map.empty else Map(CONTENT_DISPOSITION -> ("""attachment; filename="%s"""".format(fileName(content)))))),
-        Enumerator.fromFile(content) &> Writeable.wBytes.toEnumeratee &> Enumeratee.onIterateeDone(onClose)(ec)
-=======
           CONTENT_TYPE -> play.api.libs.MimeTypes.forFileName(name).getOrElse(play.api.http.ContentTypes.BINARY)
         ) ++ (if (inline) Map.empty else Map(CONTENT_DISPOSITION -> ("""attachment; filename="%s"""".format(name))))),
-        Enumerator.fromFile(content) &> Enumeratee.onIterateeDone(onClose)(ec)
->>>>>>> 34346978
+        Enumerator.fromFile(content) &> Writeable.wBytes.toEnumeratee &> Enumeratee.onIterateeDone(onClose)(ec)
       )
     }
 
