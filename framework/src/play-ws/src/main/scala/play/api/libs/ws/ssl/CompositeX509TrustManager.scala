/*
 *
 *  * Copyright (C) 2009-2013 Typesafe Inc. <http://www.typesafe.com>
 *
 */
package play.api.libs.ws.ssl

import javax.net.ssl.X509TrustManager
import java.security.cert._
import scala.collection.mutable.ArrayBuffer
import scala.util.control.NonFatal
import java.security.GeneralSecurityException

/**
 * A trust manager that is a composite of several smaller trust managers.   It is responsible for verifying the
 * credentials received from a peer.
 */
class CompositeX509TrustManager(trustManagers: Seq[X509TrustManager], algorithmChecker: AlgorithmChecker) extends X509TrustManager {

  private val logger = org.slf4j.LoggerFactory.getLogger(getClass)

  def getAcceptedIssuers: Array[X509Certificate] = {
    logger.debug("getAcceptedIssuers: ")
    val certificates = ArrayBuffer[X509Certificate]()
    val exceptionList = withTrustManagers {
      trustManager =>
        certificates.appendAll(trustManager.getAcceptedIssuers)
    }
    // getAcceptedIssuers should never throw an exception.
    if (!exceptionList.isEmpty) {
      val msg = exceptionList(0).getMessage
      throw new CompositeCertificateException(msg, exceptionList.toArray)
    }
    certificates.toArray
  }

  // In 1.6, sun.security.ssl.X509TrustManagerImpl extends from com.sun.net.ssl.internal.ssl.X509ExtendedTrustManager
  // In 1.7, sun.security.ssl.X509TrustManagerImpl extends from javax.net.ssl.X509ExtendedTrustManager.
  // The two X509ExtendedTrustManager contain different method signatures, and both are available in 1.7, which means
  // it's really hard to keep something backwards compatible if something is calling trustManager.asInstanceOf[X509ExtendedTrustManager]
  // internally.  For now, we have to trust that the internal API holds to the X509TrustManager interface.
  //
  //def checkClientTrusted(chain: Array[X509Certificate], authType: String, hostname: String, algorithm: String): Unit = ???
  //def checkServerTrusted(chain: Array[X509Certificate], authType: String, hostname: String, algorithm: String): Unit = ???

<<<<<<< HEAD
  private val logger = org.slf4j.LoggerFactory.getLogger(getClass)

  logger.debug(s"CompositeX509TrustManager start: trustManagers = $trustManagers")

=======
>>>>>>> c951cf67
  def checkClientTrusted(chain: Array[X509Certificate], authType: String) {
    logger.debug("checkClientTrusted: chain = {}", debugChain(chain))

    val anchor: TrustAnchor = new TrustAnchor(chain(chain.length - 1), null)
    logger.debug(s"checkClientTrusted: checking key size only on root anchor $anchor")
    algorithmChecker.checkKeyAlgorithms(anchor.getTrustedCert)

    var trusted = false
    val exceptionList = withTrustManagers {
      trustManager =>
        trustManager.checkClientTrusted(chain, authType)
        logger.debug(s"checkClientTrusted: trustManager $trustManager found a match for ${debugChain(chain)}")
        trusted = true
    }

    if (!trusted) {
      val msg = "No trust manager was able to validate this certificate chain."
      throw new CompositeCertificateException(msg, exceptionList.toArray)
    }
  }

  def checkServerTrusted(chain: Array[X509Certificate], authType: String): Unit = {
    logger.debug(s"checkServerTrusted: chain = ${debugChain(chain)}, authType = $authType")

    // Trust anchor is at the end of the chain... there is no way to pass a trust anchor
    // through to a checker in PKIXCertPathValidator.doValidate(), so the trust manager is the
    // last place we have access to it.
    val anchor: TrustAnchor = new TrustAnchor(chain(chain.length - 1), null)
    logger.debug(s"checkServerTrusted: checking key size only on root anchor $anchor")
    algorithmChecker.checkKeyAlgorithms(anchor.getTrustedCert)

    var trusted = false
    val exceptionList = withTrustManagers {
      trustManager =>
        // always run through the trust manager before making any decisions
        trustManager.checkServerTrusted(chain, authType)
        logger.debug(s"checkServerTrusted: trustManager $trustManager using authType $authType found a match for ${debugChain(chain).toSeq}")
        trusted = true
    }

    if (!trusted) {
      val msg = s"No trust manager was able to validate this certificate chain: # of exceptions = ${exceptionList.size}"
      throw new CompositeCertificateException(msg, exceptionList.toArray)
    }
  }

  private def withTrustManagers(block: (X509TrustManager => Unit)): Seq[Throwable] = {
    val exceptionList = ArrayBuffer[Throwable]()
    trustManagers.foreach {
      trustManager =>
        try {
          block(trustManager)
        } catch {
          case e: CertPathBuilderException =>
            logger.debug("No path found to certificate: this usually means the CA is not in the trust store", e)
            exceptionList.append(e)
          case e: GeneralSecurityException =>
            logger.debug("General security exception", e)
            exceptionList.append(e)
          case NonFatal(e) =>
            logger.debug("Unexpected exception!", e)
            exceptionList.append(e)
        }
    }
    exceptionList
  }

  override def toString = {
    s"CompositeX509TrustManager(trustManagers = [$trustManagers], algorithmChecker = $algorithmChecker)"
  }
}<|MERGE_RESOLUTION|>--- conflicted
+++ resolved
@@ -43,13 +43,6 @@
   //def checkClientTrusted(chain: Array[X509Certificate], authType: String, hostname: String, algorithm: String): Unit = ???
   //def checkServerTrusted(chain: Array[X509Certificate], authType: String, hostname: String, algorithm: String): Unit = ???
 
-<<<<<<< HEAD
-  private val logger = org.slf4j.LoggerFactory.getLogger(getClass)
-
-  logger.debug(s"CompositeX509TrustManager start: trustManagers = $trustManagers")
-
-=======
->>>>>>> c951cf67
   def checkClientTrusted(chain: Array[X509Certificate], authType: String) {
     logger.debug("checkClientTrusted: chain = {}", debugChain(chain))
 
