/*
 *
 *  * Copyright (C) 2009-2013 Typesafe Inc. <http://www.typesafe.com>
 *
 */
package play.api.libs.ws.ssl

import org.specs2.mutable._

import org.specs2.mock._

import javax.net.ssl._
<<<<<<< HEAD
import java.security._
import java.net.Socket
import java.security.cert.X509Certificate
=======
import java.security.{Principal, PrivateKey, KeyStore}
import java.net.Socket
import java.security.cert.CertPathValidatorException
>>>>>>> c951cf67


class ConfigSSLContextBuilderSpec extends Specification with Mockito {

  val CACERTS = s"${System.getProperty("java.home")}/lib/security/cacerts"

  "ConfigSSLContentBuilder" should {

    "should have the right protocol by default" in {
      val info = DefaultSSLConfig()

      val keyManagerFactory = mock[KeyManagerFactoryWrapper]
      val trustManagerFactory = mock[TrustManagerFactoryWrapper]
      val builder = new ConfigSSLContextBuilder(info, keyManagerFactory, trustManagerFactory)

      val actual: SSLContext = builder.build
      actual.getProtocol must_== Protocols.recommendedProtocol
    }

    "with protocol" should {

      "should default to Protocols.recommendedProtocols" in {
        val info = DefaultSSLConfig()

        val keyManagerFactory = mock[KeyManagerFactoryWrapper]
        val trustManagerFactory = mock[TrustManagerFactoryWrapper]
        val builder = new ConfigSSLContextBuilder(info, keyManagerFactory, trustManagerFactory)

        val actual: SSLContext = builder.build
        actual.getProtocol must_== Protocols.recommendedProtocol
      }

      "should have an explicit protocol if defined" in {
        val info = DefaultSSLConfig(protocol = Some("TLS"))

        val keyManagerFactory = mock[KeyManagerFactoryWrapper]
        val trustManagerFactory = mock[TrustManagerFactoryWrapper]
        val builder = new ConfigSSLContextBuilder(info, keyManagerFactory, trustManagerFactory)

        val actual: SSLContext = builder.build
        actual.getProtocol must_== "TLS"
      }
    }

    "build a key manager" in {
      val info = DefaultSSLConfig()
      val keyManagerFactory = mock[KeyManagerFactoryWrapper]
      val trustManagerFactory = mock[TrustManagerFactoryWrapper]
      val builder = new ConfigSSLContextBuilder(info, keyManagerFactory, trustManagerFactory)

      val storeType = Some(KeyStore.getDefaultType)
      val filePath = Some(CACERTS)

      val keyStoreConfig = DefaultKeyStoreConfig(storeType, filePath, None, None)

      val keyManager = mock[X509KeyManager]
      keyManagerFactory.getKeyManagers returns Array(keyManager)

      val disabledKeyAlgorithms = Set(AlgorithmConstraint("RSA", Some(LessThan(1024))))
      val algorithmChecker = new AlgorithmChecker(Set(), keyConstraints = disabledKeyAlgorithms)
      val actual = builder.buildKeyManager(keyStoreConfig, algorithmChecker)
      actual must beAnInstanceOf[X509KeyManager]
    }

    "build a key manager that throws exception in the factory" in {

      val info = DefaultSSLConfig()
      val keyManagerFactory = mock[KeyManagerFactoryWrapper]
      val trustManagerFactory = mock[TrustManagerFactoryWrapper]
      val builder = new ConfigSSLContextBuilder(info, keyManagerFactory, trustManagerFactory)

      val storeType = Some(KeyStore.getDefaultType)
      val filePath = Some(CACERTS)

      val keyStoreConfig = DefaultKeyStoreConfig(storeType, filePath, None, None)

      keyManagerFactory.init(any[KeyStore], any[Array[Char]]) throws new UnrecoverableKeyException("no password set")

      {
        builder.buildKeyManager(keyStoreConfig)
      }.must(throwAn[IllegalStateException])
    }

    "build a trust manager" in {
      val info = DefaultSSLConfig()
      val keyManagerFactory = mock[KeyManagerFactoryWrapper]
      val trustManagerFactory = mock[TrustManagerFactoryWrapper]
      val builder = new ConfigSSLContextBuilder(info, keyManagerFactory, trustManagerFactory)

      val trustManager = mock[X509TrustManager]
      trustManagerFactory.getTrustManagers returns Array(trustManager)
      val disabledSignatureAlgorithms = Set(AlgorithmConstraint("md5"))
      val disabledKeyAlgorithms = Set(AlgorithmConstraint("RSA", Some(LessThan(1024))))
      val algorithmChecker = new AlgorithmChecker(disabledSignatureAlgorithms, disabledKeyAlgorithms)

      val trustManagerConfig = DefaultTrustManagerConfig()
      val checkRevocation = false
      val revocationLists = None

      val actual = builder.buildCompositeTrustManager(trustManagerConfig, checkRevocation, revocationLists, algorithmChecker)
      actual must beAnInstanceOf[javax.net.ssl.X509TrustManager]
    }

    "build a composite key manager" in {
      val info = DefaultSSLConfig()
      val keyManagerFactory = mock[KeyManagerFactoryWrapper]
      val trustManagerFactory = mock[TrustManagerFactoryWrapper]
      val builder = new ConfigSSLContextBuilder(info, keyManagerFactory, trustManagerFactory)

      val keyManagerConfig = new DefaultKeyManagerConfig()

      val disabledKeyAlgorithms = Set(AlgorithmConstraint("RSA", Some(LessThan(1024))))
      val algorithmChecker = new AlgorithmChecker(Set(), disabledKeyAlgorithms)

      val actual = builder.buildCompositeKeyManager(keyManagerConfig, algorithmChecker)
      actual must beAnInstanceOf[CompositeX509KeyManager]
    }

    "build a composite trust manager" in {
      val info = DefaultSSLConfig()
      val keyManagerFactory = mock[KeyManagerFactoryWrapper]
      val trustManagerFactory = mock[TrustManagerFactoryWrapper]
      val builder = new ConfigSSLContextBuilder(info, keyManagerFactory, trustManagerFactory)

      val disabledSignatureAlgorithms = Set(AlgorithmConstraint("md5"))
      val disabledKeyAlgorithms = Set(AlgorithmConstraint("RSA", Some(LessThan(1024))))
      val algorithmChecker = new AlgorithmChecker(disabledSignatureAlgorithms, disabledKeyAlgorithms)

      val trustManagerConfig = DefaultTrustManagerConfig()
      val checkRevocation = false
      val revocationLists = None

      val actual = builder.buildCompositeTrustManager(trustManagerConfig,
        checkRevocation,
        revocationLists, algorithmChecker)
      actual must beAnInstanceOf[CompositeX509TrustManager]
    }

    "build a composite trust manager with data" in {
      val info = DefaultSSLConfig()
      val keyManagerFactory = new DefaultKeyManagerFactoryWrapper(KeyManagerFactory.getDefaultAlgorithm)
      val trustManagerFactory = new DefaultTrustManagerFactoryWrapper(TrustManagerFactory.getDefaultAlgorithm)
      val builder = new ConfigSSLContextBuilder(info, keyManagerFactory, trustManagerFactory)

      val certificate = CertificateGenerator.generateRSAWithSHA256()
      val certificateData = CertificateGenerator.toPEM(certificate)

      val trustStoreConfig = DefaultTrustStoreConfig(storeType = Some("PEM"), data = Some(certificateData), filePath = None)
      val trustManagerConfig = DefaultTrustManagerConfig(trustStoreConfigs = Seq(trustStoreConfig))

      val disabledSignatureAlgorithms = Set(AlgorithmConstraint("md5"))
      val disabledKeyAlgorithms = Set(AlgorithmConstraint("RSA", Some(LessThan(1024))))
      val algorithmChecker = new AlgorithmChecker(disabledSignatureAlgorithms, disabledKeyAlgorithms)

      val checkRevocation = false
      val revocationLists = None

      val actual = builder.buildCompositeTrustManager(trustManagerConfig, checkRevocation, revocationLists, algorithmChecker)

      actual must beAnInstanceOf[CompositeX509TrustManager]
      val issuers = actual.getAcceptedIssuers
      issuers.size must beEqualTo(1)
    }

    "build a file based keystore builder" in {
      val info = DefaultSSLConfig()
      val keyManagerFactory = mock[KeyManagerFactoryWrapper]
      val trustManagerFactory = mock[TrustManagerFactoryWrapper]
      val builder = new ConfigSSLContextBuilder(info, keyManagerFactory, trustManagerFactory)

      val storeType = KeyStore.getDefaultType
      val filePath = "derp"

      val actual = builder.fileBuilder(storeType, filePath, None)
      actual must beAnInstanceOf[FileBasedKeyStoreBuilder]
    }

    "build a string based keystore builder" in {
      val info = DefaultSSLConfig()
      val keyManagerFactory = mock[KeyManagerFactoryWrapper]
      val trustManagerFactory = mock[TrustManagerFactoryWrapper]
      val builder = new ConfigSSLContextBuilder(info, keyManagerFactory, trustManagerFactory)

      val storeType = KeyStore.getDefaultType
      val data = "derp"

      val actual = builder.stringBuilder(data, None)
      actual must beAnInstanceOf[StringBasedKeyStoreBuilder]
    }

    "fail the keystore with a weak certificate " in {
      // RSA 1024 public key
      val data = """-----BEGIN CERTIFICATE-----
                   |MIICcjCCAdugAwIBAgIEKdPHODANBgkqhkiG9w0BAQsFADBsMRAwDgYDVQQGEwdV
                   |bmtub3duMRAwDgYDVQQIEwdVbmtub3duMRAwDgYDVQQHEwdVbmtub3duMRAwDgYD
                   |VQQKEwdVbmtub3duMRAwDgYDVQQLEwdVbmtub3duMRAwDgYDVQQDEwdVbmtub3du
                   |MB4XDTE0MDQxMzAxMzgwN1oXDTE0MTAxMDAxMzgwN1owbDEQMA4GA1UEBhMHVW5r
                   |bm93bjEQMA4GA1UECBMHVW5rbm93bjEQMA4GA1UEBxMHVW5rbm93bjEQMA4GA1UE
                   |ChMHVW5rbm93bjEQMA4GA1UECxMHVW5rbm93bjEQMA4GA1UEAxMHVW5rbm93bjCB
                   |nzANBgkqhkiG9w0BAQEFAAOBjQAwgYkCgYEAoZCRpCJyes/P8yGeSSskZ8mtgH+H
                   |yQOnpnXcOko34Ys0mWhjxKfJjSmkUHdSfKarZ2hFmmNv05+1Og02tIIscIUraFyc
                   |ujPsjYU3B1QUeW4duB0l/MJVwBYxpbulZuV9joNWyAyPvyE2Z3F91Ka77/FobqfI
                   |sAbbM+qWzQspU2cCAwEAAaMhMB8wHQYDVR0OBBYEFFdSKbOXk6Of//DrMQksYUmP
                   |WYTmMA0GCSqGSIb3DQEBCwUAA4GBAEVNSa8wtsLArg+4IQXs1P4JUAMPieOC3DjC
                   |ioplN4UHccCXXmpBe2zkCvIxkmRUjfaYfAehHJvJSitUkBupAQSwv3rNo5zIfqCe
                   |NzBCZh8S+IPQZa+gaE8MrLsDDzD0ZoSOT8fx5TSgF8eTUgkKxkX4I51C9B5t2SCB
                   |0Pl6Lah4
                   |-----END CERTIFICATE-----
                 """.stripMargin

      val keyManagerFactory = mock[KeyManagerFactoryWrapper]
      val trustManagerFactory = mock[TrustManagerFactoryWrapper]

      // This
      val disabledKeyAlgorithms = Set(AlgorithmConstraint("RSA", Some(Equal(1024))))
      //val disabledKeyAlgorithms = Set[AlgorithmConstraint]()
      val tsc = DefaultTrustStoreConfig(storeType = Some("PEM"), data = Some(data), filePath = None)
      val trustManagerConfig = DefaultTrustManagerConfig(trustStoreConfigs = Seq(tsc))

      val info = DefaultSSLConfig(trustManagerConfig = Some(trustManagerConfig))
      val builder = new ConfigSSLContextBuilder(info, keyManagerFactory, trustManagerFactory)

      val trustStore = builder.trustStoreBuilder(tsc).build()
      val checker: AlgorithmChecker = new AlgorithmChecker(signatureConstraints = Set(), keyConstraints = disabledKeyAlgorithms)

      builder.validateStore(trustStore, checker)
      trustStore.size() must beEqualTo(0)
    }

    "validate the keystore with a weak certificate " in {
      // RSA 1024 public key
      val data = """-----BEGIN CERTIFICATE-----
                   |MIICcjCCAdugAwIBAgIEKdPHODANBgkqhkiG9w0BAQsFADBsMRAwDgYDVQQGEwdV
                   |bmtub3duMRAwDgYDVQQIEwdVbmtub3duMRAwDgYDVQQHEwdVbmtub3duMRAwDgYD
                   |VQQKEwdVbmtub3duMRAwDgYDVQQLEwdVbmtub3duMRAwDgYDVQQDEwdVbmtub3du
                   |MB4XDTE0MDQxMzAxMzgwN1oXDTE0MTAxMDAxMzgwN1owbDEQMA4GA1UEBhMHVW5r
                   |bm93bjEQMA4GA1UECBMHVW5rbm93bjEQMA4GA1UEBxMHVW5rbm93bjEQMA4GA1UE
                   |ChMHVW5rbm93bjEQMA4GA1UECxMHVW5rbm93bjEQMA4GA1UEAxMHVW5rbm93bjCB
                   |nzANBgkqhkiG9w0BAQEFAAOBjQAwgYkCgYEAoZCRpCJyes/P8yGeSSskZ8mtgH+H
                   |yQOnpnXcOko34Ys0mWhjxKfJjSmkUHdSfKarZ2hFmmNv05+1Og02tIIscIUraFyc
                   |ujPsjYU3B1QUeW4duB0l/MJVwBYxpbulZuV9joNWyAyPvyE2Z3F91Ka77/FobqfI
                   |sAbbM+qWzQspU2cCAwEAAaMhMB8wHQYDVR0OBBYEFFdSKbOXk6Of//DrMQksYUmP
                   |WYTmMA0GCSqGSIb3DQEBCwUAA4GBAEVNSa8wtsLArg+4IQXs1P4JUAMPieOC3DjC
                   |ioplN4UHccCXXmpBe2zkCvIxkmRUjfaYfAehHJvJSitUkBupAQSwv3rNo5zIfqCe
                   |NzBCZh8S+IPQZa+gaE8MrLsDDzD0ZoSOT8fx5TSgF8eTUgkKxkX4I51C9B5t2SCB
                   |0Pl6Lah4
                   |-----END CERTIFICATE-----
                 """.stripMargin

      val keyManagerFactory = mock[KeyManagerFactoryWrapper]
      val trustManagerFactory = mock[TrustManagerFactoryWrapper]

      // This
      val disabledKeyAlgorithms = Set(AlgorithmConstraint("RSA", Some(LessThan(1024))))
      //val disabledKeyAlgorithms = Set[AlgorithmConstraint]()
      val tsc = DefaultTrustStoreConfig(storeType = Some("PEM"), data = Some(data), filePath = None)
      val trustManagerConfig = DefaultTrustManagerConfig(trustStoreConfigs = Seq(tsc))

      val info = DefaultSSLConfig(trustManagerConfig = Some(trustManagerConfig))
      val builder = new ConfigSSLContextBuilder(info, keyManagerFactory, trustManagerFactory)

      val trustStore = builder.trustStoreBuilder(tsc).build()
      val checker: AlgorithmChecker = new AlgorithmChecker(signatureConstraints = Set(), keyConstraints = disabledKeyAlgorithms)

      {
        builder.validateStore(trustStore, checker)
      }.must(not(throwAn[CertPathValidatorException]))
    }

  }

}<|MERGE_RESOLUTION|>--- conflicted
+++ resolved
@@ -10,16 +10,9 @@
 import org.specs2.mock._
 
 import javax.net.ssl._
-<<<<<<< HEAD
 import java.security._
 import java.net.Socket
-import java.security.cert.X509Certificate
-=======
-import java.security.{Principal, PrivateKey, KeyStore}
-import java.net.Socket
 import java.security.cert.CertPathValidatorException
->>>>>>> c951cf67
-
 
 class ConfigSSLContextBuilderSpec extends Specification with Mockito {
 
@@ -96,9 +89,11 @@
       val keyStoreConfig = DefaultKeyStoreConfig(storeType, filePath, None, None)
 
       keyManagerFactory.init(any[KeyStore], any[Array[Char]]) throws new UnrecoverableKeyException("no password set")
+      
+      val algorithmChecker = new AlgorithmChecker(Set(), Set())
 
       {
-        builder.buildKeyManager(keyStoreConfig)
+        builder.buildKeyManager(keyStoreConfig, algorithmChecker)
       }.must(throwAn[IllegalStateException])
     }
 
