package test

import play.api.test._
import play.api.test.Helpers._

import org.specs2.mutable._
import models._
import play.api.mvc.AnyContentAsEmpty
import module.Routes

class ApplicationSpec extends Specification {

  "an Application" should {
  
    "execute index" in new WithApplication() {
      val action = controllers.Application.index()
      val result = action(FakeRequest())

      status(result) must equalTo(OK)
      contentType(result) must equalTo(Some("text/html"))
      charset(result) must equalTo(Some("utf-8"))
      contentAsString(result) must contain("Hello world")
    }

    "tess custom validator failure" in new WithApplication() {
      import play.data._
       val userForm = new Form(classOf[JUser])
       val anyData = new java.util.HashMap[String,String]
       anyData.put("email", "")
       userForm.bind(anyData).errors.toString must contain("ValidationError(email,error.invalid,[class validator.NotEmpty]")
    }
    "tess custom validator passing" in new WithApplication() {
      import play.data._
       val userForm = new Form(classOf[JUser])
       val anyData = new java.util.HashMap[String,String]
       anyData.put("email", "peter.hausel@yay.com")
       userForm.bind(anyData).get.toString must contain ("")
    }
  
    "execute index again" in new WithApplication() {
      val action = controllers.Application.index()
      val result = action(FakeRequest())

      status(result) must equalTo(OK)
      contentType(result) must equalTo(Some("text/html"))
      charset(result) must equalTo(Some("utf-8"))
      contentAsString(result) must contain("Hello world")
    }
    
    "execute json" in new WithApplication() {
      val Some(result) = route(FakeRequest(GET, "/json"))
      status(result) must equalTo(OK)
      contentType(result) must equalTo(Some("application/json"))
      contentAsString(result) must contain("{\"id\":1,\"name\":\"Sadek\",\"favThings\":[\"tea\"]}")
    }

    def javaResult(result: play.api.mvc.Result) =
      new play.mvc.Result {
        def getWrappedResult = result
      }

    "execute json with content type" in new WithApplication() {
      // here we just test the case insensitivity of FakeHeaders, which is not that
      // interesting, ...
      val Some(result) = route(FakeRequest(GET, "/jsonWithContentType",
        FakeHeaders(Seq("Accept" -> Seq("application/json"))), AnyContentAsEmpty))
      status(result) must equalTo(OK)
      contentType(result) must equalTo(Some("application/json"))
      charset(result) must equalTo(None)
      contentAsString(result) must contain( """{"Accept":"application/json"}""")
      play.test.Helpers.charset(javaResult(result)) must equalTo(null)
    }


    "execute json with content type and charset" in new WithApplication() {
      val Some(result) = route(FakeRequest(GET, "/jsonWithCharset"))
      status(result) must equalTo(OK)
      contentType(result) must equalTo(Some("application/json"))
      charset(result) must equalTo(Some("utf-8"))
      play.test.Helpers.charset(javaResult(result)) must equalTo("utf-8")
    }

    "not serve asset directories" in new WithApplication() {
      val Some(result) = route(FakeRequest(GET, "/public//"))
      status(result) must equalTo (NOT_FOUND)
    }
   
    "remove cache elements" in new WithApplication() {
      import play.api.cache.Cache
      Cache.set("foo", "bar")
      Cache.get("foo") must equalTo (Some("bar"))
      Cache.remove("foo")
      Cache.get("foo") must equalTo (None)
    }

    "reverse routes containing boolean parameters" in {
      "in the query string" in {
        controllers.routes.Application.takeBool(true).url must equalTo ("/take-bool?b=true")
        controllers.routes.Application.takeBool(false).url must equalTo ("/take-bool?b=false")
      }
      "in the  path" in {
        controllers.routes.Application.takeBool2(true).url must equalTo ("/take-bool-2/true")
        controllers.routes.Application.takeBool2(false).url must equalTo ("/take-bool-2/false")
      }
    }

    "bind boolean parameters" in {
      "from the query string" in new WithApplication() {
        val Some(result) = route(FakeRequest(GET, "/take-bool?b=true"))
        contentAsString(result) must equalTo ("true")
        val Some(result2) = route(FakeRequest(GET, "/take-bool?b=false"))
        contentAsString(result2) must equalTo ("false")
        // Bind boolean values from 1 and 0 integers too
        contentAsString(route(FakeRequest(GET, "/take-bool?b=1")).get) must equalTo ("true")
        contentAsString(route(FakeRequest(GET, "/take-bool?b=0")).get) must equalTo ("false")
      }
      "from the path" in new WithApplication() {
        val Some(result) = route(FakeRequest(GET, "/take-bool-2/true"))
        contentAsString(result) must equalTo ("true")
        val Some(result2) = route(FakeRequest(GET, "/take-bool-2/false"))
        contentAsString(result2) must equalTo ("false")
        // Bind boolean values from 1 and 0 integers too
        contentAsString(route(FakeRequest(GET, "/take-bool-2/1")).get) must equalTo ("true")
        contentAsString(route(FakeRequest(GET, "/take-bool-2/0")).get) must equalTo ("false")
      }
    }

    "bind int parameters from the query string as a list" in {

      "from a list of numbers" in new WithApplication() {
        val Some(result) = route(FakeRequest(GET, controllers.routes.Application.takeList(List(1, 2, 3)).url))
        contentAsString(result) must equalTo("123")
      }
      "from a list of numbers and letters" in new WithApplication() {
        val Some(result) = route(FakeRequest(GET, "/take-list?x=1&x=a&x=2"))
        contentAsString(result) must equalTo("12")
      }
      "when there is no parameter at all" in new WithApplication() {
        val Some(result) = route(FakeRequest(GET, "/take-list"))
        contentAsString(result) must equalTo("")
      }
      "using the Java API" in new WithApplication() {
        val Some(result) = route(FakeRequest(GET, "/take-list-java?x=1&x=2&x=3"))
        contentAsString(result) must equalTo("3 elements")
      }
    }

    "return jsonp" in {
      "Scala API" in new WithApplication() {
        val Some(result) = route(FakeRequest(GET, controllers.routes.Application.jsonp("baz").url))
        contentAsString(result) must equalTo ("baz({\"foo\":\"bar\"});")
        contentType(result) must equalTo (Some("text/javascript"))
      }
      "Java API" in new WithApplication() {
        val Some(result) = route(FakeRequest(GET, controllers.routes.JavaApi.jsonpJava("baz").url))
        contentAsString(result) must equalTo("baz({\"foo\":\"bar\"});")
        contentType(result) must equalTo(Some("text/javascript"))
      }
    }

    "instantiate controllers" in {
      "Java controller instance" in new WithApplication() {
        val Some(result) = route(FakeRequest(GET, controllers.routes.JavaControllerInstance.index().url))
        contentAsString(result) must equalTo("{\"peter\":\"foo\",\"yay\":\"value\"}")
        contentType(result) must equalTo(Some("application/json"))
      }
      "Scala controller instance" in new WithApplication() {
        val Some(result) = route(FakeRequest(GET, controllers.routes.ScalaControllerInstance.index().url))
        contentAsString(result) must equalTo("{\"peter\":\"foo\",\"yay\":\"value\"}")
        contentType(result) must equalTo(Some("application/json"))
      }
    }

    "urldecode correctly parameters from path and query string" in new WithApplication() {
      val Some(result) = route(FakeRequest(GET, "/urldecode/2%2B2?q=2%2B2"))
      contentAsString(result) must contain("fromPath=2+2")
      contentAsString(result) must contain("fromQueryString=2+2")
    }

    "test Accept header mime-types" in {
      import play.api.http.HeaderNames._
      "Scala API" in new WithApplication() {
        val url = controllers.routes.Application.accept().url
        val Some(result) = route(FakeRequest(GET, url).withHeaders(ACCEPT -> "text/html,application/xml;q=0.5"))
        contentAsString(result) must equalTo("html")

        val Some(result2) = route(FakeRequest(GET, url).withHeaders(ACCEPT -> "text/*"))
        contentAsString(result2) must equalTo("html")

        val Some(result3) = route(FakeRequest(GET, url).withHeaders(ACCEPT -> "application/json"))
        contentAsString(result3) must equalTo("json")
      }
      "Java API" in new WithApplication() {
        val url = controllers.routes.JavaApi.accept().url
        val Some(result) = route(FakeRequest(GET, url).withHeaders(ACCEPT -> "text/html,application/xml;q=0.5"))
        contentAsString(result) must equalTo("html")

        val Some(result2) = route(FakeRequest(GET, url).withHeaders(ACCEPT -> "text/*"))
        contentAsString(result2) must equalTo("html")

        val Some(result3) = route(FakeRequest(GET, url).withHeaders(ACCEPT -> "application/json"))
        contentAsString(result3) must equalTo("json")
      }
    }

    "support all valid Java identifiers in router" in new WithApplication() {
      val Some(result) = route(FakeRequest(GET, "/ident/3"))
      status(result) must equalTo(OK)
      contentAsString(result) must_== "3"
    }

    "perform content negotiation" in {
      running(FakeApplication()) {
        val url = controllers.routes.Application.contentNegotiation().url

        val Some(result) = route(FakeRequest(GET, url).withHeaders(ACCEPT -> "text/html"))
        contentType(result) must equalTo (Some("text/html"))

        val Some(result2) = route(FakeRequest(GET, url).withHeaders(ACCEPT -> "text/html;q=0.5,application/*"))
        contentType(result2) must equalTo (Some("application/json"))

        val Some(result3) = route(FakeRequest(GET, url).withHeaders(ACCEPT -> "application/xml"))
        status(result3) must equalTo (406)

        val Some(result4) = route(FakeRequest(GET, url)) // No Accept header
        contentType(result4) must equalTo (Some("text/html"))
      }
    }

    "sort Accept header values according to their quality factor and specificity" in {
      import play.api.http.MediaRange
      val r1 = FakeRequest(GET, "/foo").withHeaders(ACCEPT -> "text/*, text/html, text/html;level=1, */*")
      r1.acceptedTypes must equalTo (Seq(
        MediaRange("text", "html", Some("level=1")),
        MediaRange("text", "html", None),
        MediaRange("text", "*", None),
        MediaRange("*", "*", None)
      ))
      val r2 = FakeRequest(GET, "/foo").withHeaders(ACCEPT -> "text/*;q=0.3, text/html;q=0.7, text/html;level=1, text/html;level=2;q=0.4, */*;q=0.5")
      r2.acceptedTypes must equalTo (Seq(
        MediaRange("text", "html", Some("level=1")),
        MediaRange("text", "html", None),
        MediaRange("*", "*", None),
        MediaRange("text", "html", Some("level=2")),
        MediaRange("text", "*", None)
      ))
    }

    "sort Accept-Language header values according to their quality factor" in {
      import play.api.i18n.Lang
      val r1 = FakeRequest(GET, "/foo").withHeaders(ACCEPT_LANGUAGE -> "da, en-gb;q=0.8, en;q=0.7")
      r1.acceptLanguages must equalTo (Seq(
        Lang("da"),
        Lang("en-gb"),
        Lang("en")
      ))
    }

    "allow reverse routing of routes includes" in new WithApplication() {
      // Force the router to bootstrap the prefix
      app.routes
      controllers.module.routes.ModuleController.index().url must_== "/module/index"
    }

<<<<<<< HEAD
    "document the router" in new WithApplication() {
      // The purpose of this test is to alert anyone that changes the format of the router documentation that
      // it is being used by Swagger. So if you do change it, please let Tony Tam know at tony at wordnik dot com.
      val someRoute = app.routes.flatMap(_.documentation.find(r => r._1 == "GET" && r._2.startsWith("/read/")))
      someRoute must beSome[(String, String, String)]
      val route = someRoute.get
      route._2 must_== "/read/$name<[^/]+>"
      route._3 must startWith("controllers.JavaApi.readCookie")
=======
    "support xml" in {
      "detect xml when content type is application/xml" in new WithServer() {
        await(wsUrl("/any-xml").withHeaders("Content-Type" -> "application/xml").post(<foo>bar</foo>)).status must_== 200
      }
      "detect xml when content type is text/xml" in new WithServer() {
        await(wsUrl("/any-xml").withHeaders("Content-Type" -> "text/xml").post(<foo>bar</foo>)).status must_== 200
      }
      "detect xml when content type is application/atom+xml" in new WithServer() {
        await(wsUrl("/any-xml").withHeaders("Content-Type" -> "application/atom+xml").post(<foo>bar</foo>)).status must_== 200
      }
      "accept xml when content type is application/xml" in new WithServer() {
        await(wsUrl("/xml").withHeaders("Content-Type" -> "application/xml").post(<foo>bar</foo>)).status must_== 200
      }
      "accept xml when content type is text/xml" in new WithServer() {
        await(wsUrl("/xml").withHeaders("Content-Type" -> "text/xml").post(<foo>bar</foo>)).status must_== 200
      }
      "accept xml when content type is application/atom+xml" in new WithServer() {
        await(wsUrl("/xml").withHeaders("Content-Type" -> "application/atom+xml").post(<foo>bar</foo>)).status must_== 200
      }
      "send xml responses as application/xml" in new WithServer() {
        await(wsUrl("/xml").withHeaders("Content-Type" -> "application/xml").post(<foo>bar</foo>)).header("Content-Type").get must startWith("application/xml")
      }
>>>>>>> cb9e3581
    }
  }

}<|MERGE_RESOLUTION|>--- conflicted
+++ resolved
@@ -262,7 +262,6 @@
       controllers.module.routes.ModuleController.index().url must_== "/module/index"
     }
 
-<<<<<<< HEAD
     "document the router" in new WithApplication() {
       // The purpose of this test is to alert anyone that changes the format of the router documentation that
       // it is being used by Swagger. So if you do change it, please let Tony Tam know at tony at wordnik dot com.
@@ -271,7 +270,8 @@
       val route = someRoute.get
       route._2 must_== "/read/$name<[^/]+>"
       route._3 must startWith("controllers.JavaApi.readCookie")
-=======
+    }
+
     "support xml" in {
       "detect xml when content type is application/xml" in new WithServer() {
         await(wsUrl("/any-xml").withHeaders("Content-Type" -> "application/xml").post(<foo>bar</foo>)).status must_== 200
@@ -294,8 +294,8 @@
       "send xml responses as application/xml" in new WithServer() {
         await(wsUrl("/xml").withHeaders("Content-Type" -> "application/xml").post(<foo>bar</foo>)).header("Content-Type").get must startWith("application/xml")
       }
->>>>>>> cb9e3581
-    }
+    }
+    
   }
 
 }